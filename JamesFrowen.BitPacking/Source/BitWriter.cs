using System;
using System.IO;
using System.Runtime.CompilerServices;
using System.Runtime.InteropServices;
using UnityEngine;

namespace JamesFrowen.BitPacking
{
<<<<<<< HEAD
    public sealed unsafe class BitWriter : IDisposable
=======
    /// <summary>
    /// These are common methods for BitWriter, 
    /// <para>This class is for simple methods and types that dont need any optimization or packing, like Boolean.</para>
    /// <para>For other types like Vector3 they should have their own packer class to handle packing and unpacking</para>
    /// </summary>
    public static class BitWriterExtensions
    {
        public static void WriteBool(this BitWriter writer, bool value)
        {
            writer.Write(value ? 1u : 0u, 1);
        }
        public static bool ReadBool(this BitReader reader)
        {
            return reader.Read(1) == 1u;
        }

        /// <summary>
        /// Writes float in range -max to +max, uses first bit to say the sign of value
        /// <para>sign bit: false is positive, true is negative</para>
        /// </summary>
        /// <param name="writer"></param>
        /// <param name="value"></param>
        /// <param name="signedMaxFloat"></param>
        /// <param name="maxUint"></param>
        /// <param name="bitCount"></param>
        public static void WriteFloatSigned(this BitWriter writer, float value, float signedMaxFloat, uint maxUint, int bitCount)
        {
            // 1 bit for sign
            var bitValueCount = bitCount - 1;

            if (value < 0)
            {
                writer.WriteBool(true);
                value = -value;
            }
            else
            {
                writer.WriteBool(false);
            }

            var uValue = Compression.ScaleToUInt(value, 0, signedMaxFloat, 0, maxUint);
            writer.Write(uValue, bitValueCount);
        }

        public static float ReadFloatSigned(this BitReader reader, float maxFloat, uint maxUint, int bitCount)
        {
            // 1 bit for sign
            var bitValueCount = bitCount - 1;

            var signBit = reader.ReadBool();
            var valueBits = reader.Read(bitValueCount);

            var fValue = Compression.ScaleFromUInt(valueBits, 0, maxFloat, 0, maxUint);

            return signBit ? -fValue : fValue;
        }
    }
    public class BitWriter
>>>>>>> b802c7f2
    {
        // todo allow this to work with pooling

        IntPtr intPtr;
        ulong* ulongPtr;
        readonly int bufferSize;
        readonly int bufferSizeLong;
        readonly int bufferSizeBits;

        /// <summary>
        /// next bit to write to inside writeByte
        /// </summary>
        int writeBit;

        public int ByteLength => Mathf.CeilToInt(this.writeBit / 8f);

        public BitWriter(int bufferSize)
        {
            // round to up multiple of 8
            bufferSize = ((bufferSize / 8) + 1) * 8;
            this.bufferSize = bufferSize;
            this.bufferSizeBits = bufferSize * 8;
            this.bufferSizeLong = bufferSize / 8;


            this.intPtr = Marshal.AllocHGlobal(bufferSize);
            var voidPtr = this.intPtr.ToPointer();
            this.ulongPtr = (ulong*)voidPtr;

            this.ClearUnmanged(this.ulongPtr, this.bufferSizeLong);
        }
        ~BitWriter()
        {
            this.Dispose();
        }

        public void Dispose()
        {
            if (this.intPtr != IntPtr.Zero)
            {
                Marshal.FreeHGlobal(this.intPtr);
                this.intPtr = IntPtr.Zero;
            }
        }

        [MethodImpl(MethodImplOptions.AggressiveInlining)]
        void ThrowIfDisposed()
        {
            if (this.intPtr == IntPtr.Zero) { throw new ObjectDisposedException(nameof(BitWriter)); }
        }

        void ClearUnmanged(ulong* longPtr, int count)
        {
            // clear up to count or bufferSizeLong
            for (var i = 0; i < count || i < this.bufferSizeLong; i++)
                *(longPtr + i) = 0;
        }

        public void Reset()
        {
            this.ThrowIfDisposed();

            this.ClearUnmanged(this.ulongPtr, (this.ByteLength / 8) + 1);
            this.writeBit = 0;
        }

        [MethodImpl(MethodImplOptions.AggressiveInlining)]
        public void Write(uint inValue, int inBits)
        {
            // todo does this check cost performance
            this.ThrowIfDisposed();
            // writing 0 is ok, but do nothing
            // 0 is allowed so that people creating inBits=0 from code dont have to deal with errors
            if (inBits == 0) { return; }

            const int MaxWriteSize = 32;
            if (inBits > MaxWriteSize) { throw new ArgumentException($"inBits should not be greater than {MaxWriteSize}", nameof(inBits)); }

            var endCount = this.writeBit + inBits;
            if (endCount > this.bufferSizeBits) { throw new EndOfStreamException(); }

            var mask = (1ul << inBits) - 1;
            var maskedValue = mask & inValue;
            // writeBit  => n         eg 188
            // remainder => r = n%64  eg 188%64 = 60
            var remainder = this.writeBit & 0b11_1111;

            // left shift by remainder
            //           => << r      eg 4 bits + 60 zeros on right (DCBA000...000)
            var value = maskedValue << remainder;

            // write new value to buffer
            //           =>           eg writes 4 new bits
            *(this.ulongPtr + (this.writeBit >> 6)) |= value;

            // is remainder over 1/2 ulong
            //           => r > 32    eg 60>32 = true
            var isOver32 = (remainder >> 5) == 1;
            if (isOver32)
            {
                // right shift by (64 - remainder)
                // this will remove value already written to first ulong
                //       => (64-r)    eg 64-60 = 4, FEDCBA -> 0000FE
                var v2 = maskedValue >> (64 - remainder);

                // write rest to second ulong
                *(this.ulongPtr + (this.writeBit >> 6) + 1) |= v2;
            }

            this.writeBit = endCount;
        }

        public byte[] ToArray()
        {
            var array = new byte[this.ByteLength];
            this.CopyToArrayMarshal(array, 0);
            return array;
        }

        /// <summary>
        /// Copies unmanged buffer to given array
        /// </summary>
        /// <param name="array"></param>
        /// <param name="offset"></param>
        /// <returns>number of bytes copied</returns>
        public int CopyToArray(byte[] array, int offset)
        {
            this.ThrowIfDisposed();

            fixed (byte* outPtr = &array[offset])
            {
                for (var i = 0; i < ((this.writeBit >> 6) + 1); i++)
                {
                    *(((ulong*)outPtr) + i) = *(this.ulongPtr + i);
                }
            }

            return this.ByteLength;
        }

        /// <summary>
        /// Copies unmanged buffer to given array
        /// </summary>
        /// <param name="array"></param>
        /// <param name="offset"></param>
        /// <returns>number of bytes copied</returns>
        public int CopyToArrayMarshal(byte[] array, int offset)
        {
            this.ThrowIfDisposed();

            var length = this.ByteLength;
            Marshal.Copy(this.intPtr, array, offset, length);

            return length;
        }
    }
}<|MERGE_RESOLUTION|>--- conflicted
+++ resolved
@@ -6,9 +6,6 @@
 
 namespace JamesFrowen.BitPacking
 {
-<<<<<<< HEAD
-    public sealed unsafe class BitWriter : IDisposable
-=======
     /// <summary>
     /// These are common methods for BitWriter, 
     /// <para>This class is for simple methods and types that dont need any optimization or packing, like Boolean.</para>
@@ -66,8 +63,8 @@
             return signBit ? -fValue : fValue;
         }
     }
-    public class BitWriter
->>>>>>> b802c7f2
+    
+    public sealed unsafe class BitWriter : IDisposable
     {
         // todo allow this to work with pooling
 
